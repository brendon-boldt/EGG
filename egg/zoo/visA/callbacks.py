--- conflicted
+++ resolved
@@ -102,22 +102,6 @@
             logs["toposim"] = toposim
 
 
-<<<<<<< HEAD
-class MinValLossCallback(Callback):
-    def __init__(self) -> None:
-        self.val_loss_min = 10000.0
-        self.val_loss_min_epoch = 0
-        self.epoch_counter = 0
-
-    def on_test_end(self, loss: float, logs: Dict[str, Any] = None) -> None:
-        if loss < self.val_loss_min:
-            self.val_loss_min = loss
-            self.val_loss_min_epoch = self.epoch_counter
-        self.epoch_counter += 1
-
-    def on_train_end(self) -> float:
-        return self.val_loss_min
-=======
 class MetricLogger(Callback):
     def __init__(self) -> None:
         super(MetricLogger, self).__init__()
@@ -217,5 +201,4 @@
         elif type(metric) == float:
             return metric
         else:
-            raise TypeError("Metric must be either float or torch.Tensor")
->>>>>>> 2c312ab7
+            raise TypeError("Metric must be either float or torch.Tensor")