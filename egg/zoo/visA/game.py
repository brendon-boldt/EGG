# Copyright (c) Facebook, Inc. and its affiliates.

# This source code is licensed under the MIT license found in the
# LICENSE file in the root directory of this source tree.

from __future__ import print_function
import sys
import argparse
import contextlib
import warnings
import math

import torch.utils.data
import torch.nn.functional as F
import egg.core as core
from egg.zoo.visA.features import VisaDataset, InaDataset
from torch.utils.data import DataLoader
from scipy import stats

from egg.zoo.external_game.archs import Sender, Receiver, ReinforceReceiver


def get_params():
    parser = argparse.ArgumentParser()
    parser.add_argument('--data_set', type=str, default='ina',
                        help='Name of the dataset to use {ina, visa}')
    parser.add_argument('--data_path', type=str, default=None,
                        help='Path to the dataset')
    parser.add_argument('--valid_prop', type=float, default=0.2,
                        help='Proportion of dataset to use for validation')
    parser.add_argument('--n_distractors', type=int, default=4,
                        help='Number of distractors for receiver to see')
    parser.add_argument('--dump_data', type=str, default=None,
                        help='Path to the data for which to produce output information')
    parser.add_argument('--dump_output', type=str, default=None,
                        help='Path for dumping output information')

    parser.add_argument('--batches_per_epoch', type=int, default=10000,
                        help='Number of batches per epoch (default: 1000)')

    parser.add_argument('--sender_hidden', type=int, default=20,
                        help='Size of the hidden layer of Sender (default: 10)')
    parser.add_argument('--receiver_hidden', type=int, default=20,
                        help='Size of the hidden layer of Receiver (default: 10)')

    parser.add_argument('--sender_embedding', type=int, default=20,
                        help='Dimensionality of the embedding hidden layer for Sender (default: 10)')
    parser.add_argument('--receiver_embedding', type=int, default=20,
                        help='Dimensionality of the embedding hidden layer for Receiver (default: 10)')

    parser.add_argument('--sender_cell', type=str, default='gru',
                        help='Type of the cell used for Sender {rnn, gru, lstm} (default: rnn)')
    parser.add_argument('--receiver_cell', type=str, default='gru',
                        help='Type of the cell used for Receiver {rnn, gru, lstm} (default: rnn)')
    parser.add_argument('--sender_layers', type=int, default=1,
                        help="Number of layers in Sender's RNN (default: 1)")
    parser.add_argument('--receiver_layers', type=int, default=1,
                        help="Number of layers in Receiver's RNN (default: 1)")

    parser.add_argument('--sender_entropy_coeff', type=float, default=1e-2,
                        help='The entropy regularisation coefficient for Sender (default: 1e-2)')
    parser.add_argument('--receiver_entropy_coeff', type=float, default=1e-2,
                        help='The entropy regularisation coefficient for Receiver (default: 1e-2)')

    parser.add_argument('--sender_lr', type=float, default=1e-1,
                        help="Learning rate for Sender's parameters (default: 1e-1)")
    parser.add_argument('--receiver_lr', type=float, default=1e-1,
                        help="Learning rate for Receiver's parameters (default: 1e-1)")
    parser.add_argument('--temperature', type=float, default=1.0,
                        help="GS temperature for the sender (default: 1.0)")
    parser.add_argument('--train_mode', type=str, default='gs',
                        help="Selects whether GumbelSoftmax or Reinforce is used"
                             "(default: gs)")
    parser.add_argument('--toposim', type=bool, default=False,
                        help="boolean for measureing topological similarity (default: gs)")

    parser.add_argument('--n_classes', type=int, default=None,
                        help='Number of classes for Receiver to output. If not set, is automatically deduced from '
                             'the training set')

    parser.add_argument('--force_eos', action='store_true', default=False,
                        help="When set, forces that the last symbol of the message is EOS (default: False)")

    parser.add_argument('--early_stopping_thr', type=float, default=0.98,
                        help="Early stopping threshold on accuracy (defautl: 0.98)")
    args = core.init(parser)
    return args


def dump(game, dataset, device, is_gs):
    sender_inputs, messages, _, receiver_outputs, labels = \
        core.dump_sender_receiver(game, dataset, gs=is_gs, device=device, variable_length=True)

    for sender_input, message, receiver_output, label \
            in zip(sender_inputs, messages, receiver_outputs, labels):
        sender_input = ' '.join(map(str, sender_input.tolist()))
        message = ' '.join(map(str, message.tolist()))
        if is_gs: receiver_output = receiver_output.argmax()
        print(f'{sender_input};{message};{receiver_output};{label.item()}')


def topographical_similarity(inputs, messages):
    dist = lambda x, y: (x != y).sum(-1)
    dists_x = [dist(x1, x2) for i, x1 in enumerate(inputs) for x2 in inputs[i:]]
    dists_y = [
        dist(y1, y2)
        for i, y1 in enumerate(messages.argmax(-1))
        for y2 in messages[i:].argmax(-1)
    ]
    # spearmanr complains about dividing by a 0 stddev sometimes; just let it nan
    with warnings.catch_warnings():
        warnings.filterwarnings("ignore", category=RuntimeWarning)
        corr = stats.spearmanr(dists_x, dists_y)[0]
        if math.isnan(corr):
            corr = 0
        return  corr


def differentiable_loss(_sender_input, _message, _receiver_input, receiver_output, labels):
    labels = labels.squeeze(1)
    acc = (receiver_output.argmax(dim=1) == labels).detach().float()
    loss = F.cross_entropy(receiver_output, labels, reduction="none")
    return loss, {'acc': acc}


def non_differentiable_loss(_sender_input, _message, _receiver_input, receiver_output, labels):
    labels = labels.squeeze(1)
    acc = (receiver_output == labels).detach().float()
    return -acc, {'acc': acc}


def build_model(opts, train_loader, dump_loader):
    n_features = train_loader.dataset.get_n_features() if train_loader else dump_loader.dataset.get_n_features()

    if opts.n_classes is not None:
        receiver_outputs = opts.n_classes
    else:
        receiver_outputs = train_loader.dataset.get_output_max() + 1 if train_loader else \
                dump_loader.dataset.get_output_max() + 1

    sender = Sender(n_hidden=opts.sender_hidden, n_features=n_features)

    receiver = Receiver(output_size=receiver_outputs, n_hidden=opts.receiver_hidden)
    loss = differentiable_loss
    # TODO: implement non_differentiable_loss for rf?
    # if opts.train_mode.lower() == 'gs':
    #     loss = differentiable_loss
    #     receiver = Receiver(output_size=receiver_outputs, n_hidden=opts.receiver_hidden)
    # else:
    #     loss = non_differentiable_loss
    #     receiver = ReinforceReceiver(output_size=receiver_outputs, n_hidden=opts.receiver_hidden)

    return sender, receiver, loss


if __name__ == "__main__":
    opts = get_params()

    print(f'Launching game with parameters: {opts}')

    device = torch.device("cuda" if opts.cuda else "cpu")

    if opts.data_path is None:
        # TODO This can be specfied by the argparser...
        raise ValueError("--data_path must be supplied")
<<<<<<< HEAD
    whole_dataset = VisaDataset.from_xml_files(opts.data_path, opts.n_distractors, opts.random_seed)
=======
    # TODO And so can the limited options for the dataset
    if opts.data_set == 'visa':
        whole_dataset = VisaDataset.from_xml_files(opts.data_path, opts.n_distractors)
    elif opts.data_set == 'ina':
        whole_dataset = InaDataset.from_mat_file(opts.data_path, opts.n_distractors)
>>>>>>> 633344b8
    validation_dataset, train_dataset = whole_dataset.valid_train_split(opts.valid_prop)
    validation_loader = DataLoader(
        validation_dataset,
        batch_size=opts.batch_size,
        shuffle=False,
        num_workers=1
    )
    train_loader = DataLoader(
        train_dataset,
        batch_size=opts.batch_size,
        shuffle=True,
        num_workers=1
    )


    dump_loader = None
    if opts.dump_data:
        dump_loader = DataLoader(CSVDataset(path=opts.dump_data),
                                 batch_size=opts.batch_size,
                                 shuffle=False, num_workers=1)

    assert train_loader or dump_loader, 'Either training or dump data must be specified'
    sender, receiver, loss = build_model(opts, train_loader, dump_loader)

    if opts.train_mode.lower() == 'rf':
        sender = core.RnnSenderReinforce(sender,
                                         opts.vocab_size, opts.sender_embedding, opts.sender_hidden,
                                         cell=opts.sender_cell, max_len=opts.max_len, force_eos=opts.force_eos,
                                         num_layers=opts.sender_layers)
        receiver = core.RnnReceiverDeterministic(receiver, opts.vocab_size, opts.receiver_embedding,
                                                 opts.receiver_hidden, cell=opts.receiver_cell,
                                             num_layers=opts.receiver_layers)

        game = core.SenderReceiverRnnReinforce(sender, receiver, differentiable_loss, sender_entropy_coeff=opts.sender_entropy_coeff,
                                               receiver_entropy_coeff=opts.receiver_entropy_coeff)
    elif opts.train_mode.lower() == 'gs':
        sender = core.RnnSenderGS(sender, opts.vocab_size, opts.sender_embedding, opts.sender_hidden,
                                  cell=opts.sender_cell, max_len=opts.max_len, temperature=opts.temperature,
                                  force_eos=opts.force_eos)

        receiver = core.RnnReceiverGS(receiver, opts.vocab_size, opts.receiver_embedding,
                    opts.receiver_hidden, cell=opts.receiver_cell)

        game = core.SenderReceiverRnnGS(sender, receiver, differentiable_loss)
    else:
        raise NotImplementedError(f'Unknown training mode, {opts.mode}')

    optimizer = core.build_optimizer(game.parameters())
    # early_stopper = core.EarlyStopperAccuracy(threshold=opts.early_stopping_thr, field_name="acc", validation=True)
    trainer = core.Trainer(game=game, optimizer=optimizer, train_data=train_loader,
                           validation_data=validation_loader, callbacks = [core.ConsoleLogger(print_train_loss=False, print_test_loss=True)])

    if dump_loader is not None:
        if opts.dump_output:
            with open(opts.dump_output, 'w') as f, contextlib.redirect_stdout(f):
                dump(game, dump_loader, device, opts.train_mode.lower() == 'gs')
        else:
            dump(game, dump_loader, device, opts.train_mode.lower() == 'gs')
    else:
        trainer.train(n_epochs=opts.n_epochs)
        if opts.checkpoint_dir:
            trainer.save_checkpoint()

    core.close()
<|MERGE_RESOLUTION|>--- conflicted
+++ resolved
@@ -163,15 +163,13 @@
     if opts.data_path is None:
         # TODO This can be specfied by the argparser...
         raise ValueError("--data_path must be supplied")
-<<<<<<< HEAD
-    whole_dataset = VisaDataset.from_xml_files(opts.data_path, opts.n_distractors, opts.random_seed)
-=======
+
     # TODO And so can the limited options for the dataset
     if opts.data_set == 'visa':
-        whole_dataset = VisaDataset.from_xml_files(opts.data_path, opts.n_distractors)
+        whole_dataset = VisaDataset.from_xml_files(opts.data_path, opts.n_distractors, opts.random_seed)
     elif opts.data_set == 'ina':
-        whole_dataset = InaDataset.from_mat_file(opts.data_path, opts.n_distractors)
->>>>>>> 633344b8
+        whole_dataset = InaDataset.from_mat_file(opts.data_path, opts.n_distractors, opts.random_seed)
+
     validation_dataset, train_dataset = whole_dataset.valid_train_split(opts.valid_prop)
     validation_loader = DataLoader(
         validation_dataset,
