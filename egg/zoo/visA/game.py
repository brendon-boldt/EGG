# Copyright (c) Facebook, Inc. and its affiliates.

# This source code is licensed under the MIT license found in the
# LICENSE file in the root directory of this source tree.

from __future__ import print_function
import sys
import argparse
import contextlib
import warnings
import math

import torch.utils.data
import torch.nn.functional as F
import egg.core as core
from egg.zoo.visA.features import VisaDataset, InaDataset, GroupedInaDataset
from torch.utils.data import DataLoader
from scipy import stats

from egg.zoo.external_game.archs import Sender, Receiver, ReinforceReceiver


def get_params():
    parser = argparse.ArgumentParser()
    parser.add_argument('--data_set', type=str, default='ina',
                        help='Name of the dataset to use {ina, visa}')
    parser.add_argument('--data_path', type=str, default=None,
                        help='Path to the dataset')
    parser.add_argument('--valid_prop', type=float, default=0.2,
                        help='Proportion of dataset to use for validation')
    parser.add_argument('--n_distractors', type=int, default=4,
                        help='Number of distractors for receiver to see')
    parser.add_argument('--dump_data', type=str, default=None,
                        help='Path to the data for which to produce output information')
    parser.add_argument('--dump_output', type=str, default=None,
                        help='Path for dumping output information')

    parser.add_argument('--batches_per_epoch', type=int, default=10000,
                        help='Number of batches per epoch (default: 1000)')

    parser.add_argument('--sender_hidden', type=int, default=20,
                        help='Size of the hidden layer of Sender (default: 10)')
    parser.add_argument('--receiver_hidden', type=int, default=20,
                        help='Size of the hidden layer of Receiver (default: 10)')

    parser.add_argument('--sender_embedding', type=int, default=20,
                        help='Dimensionality of the embedding hidden layer for Sender (default: 10)')
    parser.add_argument('--receiver_embedding', type=int, default=20,
                        help='Dimensionality of the embedding hidden layer for Receiver (default: 10)')

    parser.add_argument('--sender_cell', type=str, default='gru',
                        help='Type of the cell used for Sender {rnn, gru, lstm} (default: rnn)')
    parser.add_argument('--receiver_cell', type=str, default='gru',
                        help='Type of the cell used for Receiver {rnn, gru, lstm} (default: rnn)')
    parser.add_argument('--sender_layers', type=int, default=1,
                        help="Number of layers in Sender's RNN (default: 1)")
    parser.add_argument('--receiver_layers', type=int, default=1,
                        help="Number of layers in Receiver's RNN (default: 1)")

    parser.add_argument('--sender_entropy_coeff', type=float, default=1e-2,
                        help='The entropy regularisation coefficient for Sender (default: 1e-2)')
    parser.add_argument('--receiver_entropy_coeff', type=float, default=1e-2,
                        help='The entropy regularisation coefficient for Receiver (default: 1e-2)')

    parser.add_argument('--sender_lr', type=float, default=1e-1,
                        help="Learning rate for Sender's parameters (default: 1e-1)")
    parser.add_argument('--receiver_lr', type=float, default=1e-1,
                        help="Learning rate for Receiver's parameters (default: 1e-1)")
    parser.add_argument('--temperature', type=float, default=1.0,
                        help="GS temperature for the sender (default: 1.0)")
    parser.add_argument('--train_mode', type=str, default='gs',
                        help="Selects whether GumbelSoftmax or Reinforce is used"
                             "(default: gs)")
    parser.add_argument('--toposim', type=bool, default=False,
                        help="boolean for measureing topological similarity (default: gs)")

    parser.add_argument('--n_classes', type=int, default=None,
                        help='Number of classes for Receiver to output. If not set, is automatically deduced from '
                             'the training set')

    parser.add_argument('--force_eos', action='store_true', default=False,
                        help="When set, forces that the last symbol of the message is EOS (default: False)")

    parser.add_argument('--early_stopping_thr', type=float, default=0.98,
                        help="Early stopping threshold on accuracy (defautl: 0.98)")
    args = core.init(parser)
    return args


def dump(game, dataset, device, is_gs):
    sender_inputs, messages, _, receiver_outputs, labels = \
        core.dump_sender_receiver(game, dataset, gs=is_gs, device=device, variable_length=True)

    for sender_input, message, receiver_output, label \
            in zip(sender_inputs, messages, receiver_outputs, labels):
        sender_input = ' '.join(map(str, sender_input.tolist()))
        message = ' '.join(map(str, message.tolist()))
        if is_gs: receiver_output = receiver_output.argmax()
        print(f'{sender_input};{message};{receiver_output};{label.item()}')


def topographical_similarity(inputs, messages):
    dist = lambda x, y: (x != y).sum(-1)
    dists_x = [dist(x1, x2) for i, x1 in enumerate(inputs) for x2 in inputs[i:]]
    dists_y = [
        dist(y1, y2)
        for i, y1 in enumerate(messages.argmax(-1))
        for y2 in messages[i:].argmax(-1)
    ]
    # spearmanr complains about dividing by a 0 stddev sometimes; just let it nan
    with warnings.catch_warnings():
        warnings.filterwarnings("ignore", category=RuntimeWarning)
        corr = stats.spearmanr(dists_x, dists_y)[0]
        if math.isnan(corr):
            corr = 0
        return  corr


def differentiable_loss(_sender_input, _message, _receiver_input, receiver_output, labels):
    labels = labels.squeeze(1)
    acc = (receiver_output.argmax(dim=1) == labels).detach().float()
    loss = F.cross_entropy(receiver_output, labels, reduction="none")
    return loss, {'acc': acc}


def non_differentiable_loss(_sender_input, _message, _receiver_input, receiver_output, labels):
    labels = labels.squeeze(1)
    acc = (receiver_output == labels).detach().float()
    return -acc, {'acc': acc}


def build_model(opts, train_loader, dump_loader):
    n_features = train_loader.dataset.get_n_features() if train_loader else dump_loader.dataset.get_n_features()

    if opts.n_classes is not None:
        receiver_outputs = opts.n_classes
    else:
        receiver_outputs = train_loader.dataset.get_output_max() + 1 if train_loader else \
                dump_loader.dataset.get_output_max() + 1

    sender = Sender(n_hidden=opts.sender_hidden, n_features=n_features)

    receiver = Receiver(output_size=receiver_outputs, n_hidden=opts.receiver_hidden)
    loss = differentiable_loss
    # TODO: implement non_differentiable_loss for rf?
    # if opts.train_mode.lower() == 'gs':
    #     loss = differentiable_loss
    #     receiver = Receiver(output_size=receiver_outputs, n_hidden=opts.receiver_hidden)
    # else:
    #     loss = non_differentiable_loss
    #     receiver = ReinforceReceiver(output_size=receiver_outputs, n_hidden=opts.receiver_hidden)

    return sender, receiver, loss


if __name__ == "__main__":
    opts = get_params()

    print(f'Launching game with parameters: {opts}')

    device = torch.device("cuda" if opts.cuda else "cpu")

    if opts.data_path is None:
        # TODO This can be specfied by the argparser...
        raise ValueError("--data_path must be supplied")

    # TODO And so can the limited options for the dataset
<<<<<<< HEAD
    if opts.data_set == 'visa':
        whole_dataset = VisaDataset.from_xml_files(opts.data_path, opts.n_distractors, opts.random_seed)
    elif opts.data_set == 'ina':
        whole_dataset = InaDataset.from_mat_file(opts.data_path, opts.n_distractors, opts.random_seed)

    validation_dataset, train_dataset = whole_dataset.valid_train_split(opts.valid_prop)
=======
    if opts.data_set == 'gina':
        train_dataset, validation_dataset = GroupedInaDataset.from_file(
            opts.data_path,
            opts.n_distractors,
        )
    else:
        if opts.data_set == 'visa':
            whole_dataset = VisaDataset.from_xml_files(opts.data_path, opts.n_distractors)
        elif opts.data_set == 'ina':
            whole_dataset = InaDataset.from_mat_file(opts.data_path, opts.n_distractors)
        validation_dataset, train_dataset = whole_dataset.valid_train_split(opts.valid_prop)
>>>>>>> 53f54473
    validation_loader = DataLoader(
        validation_dataset,
        batch_size=opts.batch_size,
        shuffle=False,
        num_workers=1
    )
    train_loader = DataLoader(
        train_dataset,
        batch_size=opts.batch_size,
        shuffle=True,
        num_workers=1
    )


    dump_loader = None
    if opts.dump_data:
        dump_loader = DataLoader(CSVDataset(path=opts.dump_data),
                                 batch_size=opts.batch_size,
                                 shuffle=False, num_workers=1)

    assert train_loader or dump_loader, 'Either training or dump data must be specified'
    sender, receiver, loss = build_model(opts, train_loader, dump_loader)

    if opts.train_mode.lower() == 'rf':
        sender = core.RnnSenderReinforce(sender,
                                         opts.vocab_size, opts.sender_embedding, opts.sender_hidden,
                                         cell=opts.sender_cell, max_len=opts.max_len, force_eos=opts.force_eos,
                                         num_layers=opts.sender_layers)
        receiver = core.RnnReceiverDeterministic(receiver, opts.vocab_size, opts.receiver_embedding,
                                                 opts.receiver_hidden, cell=opts.receiver_cell,
                                             num_layers=opts.receiver_layers)

        game = core.SenderReceiverRnnReinforce(sender, receiver, differentiable_loss, sender_entropy_coeff=opts.sender_entropy_coeff,
                                               receiver_entropy_coeff=opts.receiver_entropy_coeff)
    elif opts.train_mode.lower() == 'gs':
        sender = core.RnnSenderGS(sender, opts.vocab_size, opts.sender_embedding, opts.sender_hidden,
                                  cell=opts.sender_cell, max_len=opts.max_len, temperature=opts.temperature,
                                  force_eos=opts.force_eos)

        receiver = core.RnnReceiverGS(receiver, opts.vocab_size, opts.receiver_embedding,
                    opts.receiver_hidden, cell=opts.receiver_cell)

        game = core.SenderReceiverRnnGS(sender, receiver, differentiable_loss)
    else:
        raise NotImplementedError(f'Unknown training mode, {opts.mode}')

    optimizer = core.build_optimizer(game.parameters())
    # early_stopper = core.EarlyStopperAccuracy(threshold=opts.early_stopping_thr, field_name="acc", validation=True)
    trainer = core.Trainer(game=game, optimizer=optimizer, train_data=train_loader,
                           validation_data=validation_loader, callbacks = [core.ConsoleLogger(print_train_loss=False, print_test_loss=True)])

    if dump_loader is not None:
        if opts.dump_output:
            with open(opts.dump_output, 'w') as f, contextlib.redirect_stdout(f):
                dump(game, dump_loader, device, opts.train_mode.lower() == 'gs')
        else:
            dump(game, dump_loader, device, opts.train_mode.lower() == 'gs')
    else:
        trainer.train(n_epochs=opts.n_epochs)
        if opts.checkpoint_dir:
            trainer.save_checkpoint()

    core.close()
<|MERGE_RESOLUTION|>--- conflicted
+++ resolved
@@ -165,14 +165,6 @@
         raise ValueError("--data_path must be supplied")
 
     # TODO And so can the limited options for the dataset
-<<<<<<< HEAD
-    if opts.data_set == 'visa':
-        whole_dataset = VisaDataset.from_xml_files(opts.data_path, opts.n_distractors, opts.random_seed)
-    elif opts.data_set == 'ina':
-        whole_dataset = InaDataset.from_mat_file(opts.data_path, opts.n_distractors, opts.random_seed)
-
-    validation_dataset, train_dataset = whole_dataset.valid_train_split(opts.valid_prop)
-=======
     if opts.data_set == 'gina':
         train_dataset, validation_dataset = GroupedInaDataset.from_file(
             opts.data_path,
@@ -184,7 +176,6 @@
         elif opts.data_set == 'ina':
             whole_dataset = InaDataset.from_mat_file(opts.data_path, opts.n_distractors)
         validation_dataset, train_dataset = whole_dataset.valid_train_split(opts.valid_prop)
->>>>>>> 53f54473
     validation_loader = DataLoader(
         validation_dataset,
         batch_size=opts.batch_size,
