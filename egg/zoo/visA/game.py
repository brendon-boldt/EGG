# Copyright (c) Facebook, Inc. and its affiliates.

# This source code is licensed under the MIT license found in the
# LICENSE file in the root directory of this source tree.

from __future__ import print_function
import sys
import argparse
import contextlib
import math

import torch.utils.data
import torch.nn.functional as F
import egg.core as core
from torch.utils.data import DataLoader

from egg.zoo.visA.features import VisaDataset, InaDataset, GroupedInaDataset
from egg.zoo.visA.archs import Sender, Receiver, ReinforceReceiver
from egg.zoo.visA.callbacks import ToposimCallback


def get_params():
    parser = argparse.ArgumentParser()
    parser.add_argument('--data_set', type=str, default='ina',
                        help='Name of the dataset to use {ina, visa}')
    parser.add_argument('--data_path', type=str, default=None,
                        help='Path to the dataset')
    parser.add_argument('--valid_prop', type=float, default=0.2,
                        help='Proportion of dataset to use for validation')
    parser.add_argument('--n_distractors', type=int, default=4,
                        help='Number of distractors for receiver to see')
    parser.add_argument('--dump_data', type=str, default=None,
                        help='Path to the data for which to produce output information')
    parser.add_argument('--dump_output', type=str, default=None,
                        help='Path for dumping output information')

    parser.add_argument('--examples_per_epoch', type=int, default=-1,
                        help='Number of batches per epoch (default: size of training set)')

    parser.add_argument('--sender_hidden', type=int, default=20,
                        help='Size of the hidden layer of Sender (default: 10)')
    parser.add_argument('--receiver_hidden', type=int, default=20,
                        help='Size of the hidden layer of Receiver (default: 10)')

    parser.add_argument('--sender_embedding', type=int, default=20,
                        help='Dimensionality of the embedding hidden layer for Sender (default: 10)')
    parser.add_argument('--receiver_embedding', type=int, default=20,
                        help='Dimensionality of the embedding hidden layer for Receiver (default: 10)')

    parser.add_argument('--sender_cell', type=str, default='gru',
                        help='Type of the cell used for Sender {rnn, gru, lstm} (default: rnn)')
    parser.add_argument('--receiver_cell', type=str, default='gru',
                        help='Type of the cell used for Receiver {rnn, gru, lstm} (default: rnn)')
    parser.add_argument('--sender_layers', type=int, default=1,
                        help="Number of layers in Sender's RNN (default: 1)")
    parser.add_argument('--receiver_layers', type=int, default=1,
                        help="Number of layers in Receiver's RNN (default: 1)")

    parser.add_argument('--sender_entropy_coeff', type=float, default=1e-2,
                        help='The entropy regularisation coefficient for Sender (default: 1e-2)')
    parser.add_argument('--receiver_entropy_coeff', type=float, default=1e-2,
                        help='The entropy regularisation coefficient for Receiver (default: 1e-2)')

    parser.add_argument('--sender_lr', type=float, default=1e-1,
                        help="Learning rate for Sender's parameters (default: 1e-1)")
    parser.add_argument('--receiver_lr', type=float, default=1e-1,
                        help="Learning rate for Receiver's parameters (default: 1e-1)")
    parser.add_argument('--temperature', type=float, default=1.0,
                        help="GS temperature for the sender (default: 1.0)")
    parser.add_argument('--train_mode', type=str, default='gs',
                        help="Selects whether GumbelSoftmax or Reinforce is used"
                             "(default: gs)")
<<<<<<< HEAD
    parser.add_argument('--toposim', type=bool, default=False,
                        help="boolean for measureing topological similarity (default: False)")
    parser.add_argument('--print_train', type=bool, default=False,
                        help="boolean specify whether to print Train res (default: False)")
    parser.add_argument('--print_test', type=bool, default=True,
                        help="boolean specify whether to print Test res (default: True)")
=======
    parser.add_argument('--toposim_embed', type=bool, default=True,
                        help=("If true, use cosine distance of embeddings of messages, "
                              "otherwise use Levenshtein distance."))
>>>>>>> 102f1eb0

    parser.add_argument('--n_classes', type=int, default=None,
                        help='Number of classes for Receiver to output. If not set, is automatically deduced from '
                             'the training set')

    parser.add_argument('--force_eos', action='store_true', default=False,
                        help="When set, forces that the last symbol of the message is EOS (default: False)")

    parser.add_argument('--early_stopping_thr', type=float, default=0.98,
                        help="Early stopping threshold on accuracy (defautl: 0.98)")
    args = core.init(parser)
    return args


def dump(game, dataset, device, is_gs):
    sender_inputs, messages, _, receiver_outputs, labels = \
        core.dump_sender_receiver(
            game, dataset, gs=is_gs, device=device, variable_length=True)

    for sender_input, message, receiver_output, label \
            in zip(sender_inputs, messages, receiver_outputs, labels):
        sender_input = ' '.join(map(str, sender_input.tolist()))
        message = ' '.join(map(str, message.tolist()))
        if is_gs:
            receiver_output = receiver_output.argmax()
        print(f'{sender_input};{message};{receiver_output};{label.item()}')


def differentiable_loss(_sender_input, _message, _receiver_input, receiver_output, labels):
    res_dict = {}
    labels = labels.squeeze(1)
    acc = (receiver_output.argmax(dim=1) == labels).detach().float()
    res_dict['acc'] = acc
    loss = F.cross_entropy(receiver_output, labels, reduction="none")
    if opts.toposim:
        toposim = topographical_similarity(_sender_input, _message)
        res_dict['toposim'] = toposim
    return loss, res_dict


def non_differentiable_loss(_sender_input, _message, _receiver_input, receiver_output, labels):
    labels = labels.squeeze(1)
    acc = (receiver_output == labels).detach().float()
    return -acc, {'acc': acc}


def build_model(opts, train_loader, dump_loader):
    n_features = train_loader.dataset.get_n_features(
    ) if train_loader else dump_loader.dataset.get_n_features()

    if opts.n_classes is not None:
        receiver_outputs = opts.n_classes
    else:
        receiver_outputs = train_loader.dataset.get_output_max() + 1 if train_loader else \
            dump_loader.dataset.get_output_max() + 1

    sender = Sender(n_hidden=opts.sender_hidden, n_features=n_features)

    receiver = Receiver(n_data=n_features,
                        n_hidden=opts.receiver_hidden)
    loss = differentiable_loss
    # TODO: implement non_differentiable_loss for rf?
    # if opts.train_mode.lower() == 'gs':
    #     loss = differentiable_loss
    #     receiver = Receiver(output_size=receiver_outputs, n_hidden=opts.receiver_hidden)
    # else:
    #     loss = non_differentiable_loss
    #     receiver = ReinforceReceiver(output_size=receiver_outputs, n_hidden=opts.receiver_hidden)

    return sender, receiver, loss


if __name__ == "__main__":
    opts = get_params()

    print(f'Launching game with parameters: {opts}')

    device = torch.device("cuda" if opts.cuda else "cpu")

    if opts.data_path is None:
        # TODO This can be specfied by the argparser...
        raise ValueError("--data_path must be supplied")

    # TODO And so can the limited options for the dataset
    if opts.data_set == 'gina':
        train_dataset, validation_dataset = GroupedInaDataset.from_file(
            opts.data_path,
            opts.n_distractors,
        )
    else:
        if opts.data_set == 'visa':
            whole_dataset = VisaDataset.from_file(
                opts.data_path, opts.n_distractors)
        elif opts.data_set == 'ina':
            whole_dataset = InaDataset.from_file(
                opts.data_path, opts.n_distractors)
        validation_dataset, train_dataset = whole_dataset.valid_train_split(
            opts.valid_prop)
    if opts.examples_per_epoch > 0:
        train_dataset.n_repeats = math.ceil(
            opts.examples_per_epoch / len(train_dataset)
        )
    print(f"Examples per epoch: {len(train_dataset)}")
    validation_loader = DataLoader(
        validation_dataset,
        batch_size=opts.batch_size,
        shuffle=False,
        num_workers=1
    )
    train_loader = DataLoader(
        train_dataset,
        batch_size=opts.batch_size,
        shuffle=True,
        num_workers=1
    )

    dump_loader = None
    # if opts.dump_data:
    #     dump_loader = DataLoader(CSVDataset(path=opts.dump_data),
    #                              batch_size=opts.batch_size,
    #                              shuffle=False, num_workers=1)

    assert train_loader or dump_loader, 'Either training or dump data must be specified'
    sender, receiver, loss = build_model(opts, train_loader, dump_loader)

    if opts.train_mode.lower() == 'rf':
        sender = core.RnnSenderReinforce(sender,
                                         opts.vocab_size, opts.sender_embedding, opts.sender_hidden,
                                         cell=opts.sender_cell, max_len=opts.max_len, force_eos=opts.force_eos,
                                         num_layers=opts.sender_layers)
        receiver = core.RnnReceiverDeterministic(receiver, opts.vocab_size, opts.receiver_embedding,
                                                 opts.receiver_hidden, cell=opts.receiver_cell,
                                                 num_layers=opts.receiver_layers)

        game = core.SenderReceiverRnnReinforce(sender, receiver, differentiable_loss, sender_entropy_coeff=opts.sender_entropy_coeff,
                                               receiver_entropy_coeff=opts.receiver_entropy_coeff)
    elif opts.train_mode.lower() == 'gs':
        sender = core.RnnSenderGS(sender, opts.vocab_size, opts.sender_embedding, opts.sender_hidden,
                                  cell=opts.sender_cell, max_len=opts.max_len, temperature=opts.temperature,
                                  force_eos=opts.force_eos)

        receiver = core.RnnReceiverGS(receiver, opts.vocab_size, opts.receiver_embedding,
                                      opts.receiver_hidden, cell=opts.receiver_cell)

        game = core.SenderReceiverRnnGS(sender, receiver, differentiable_loss)
    else:
        raise NotImplementedError(f'Unknown training mode, {opts.mode}')

    optimizer = core.build_optimizer(game.parameters())
    # early_stopper = core.EarlyStopperAccuracy(threshold=opts.early_stopping_thr, field_name="acc", validation=True)
    callbacks = [
        ToposimCallback(validation_loader, train_loader, sender, use_embeddings=opts.toposim_embed),
        core.ConsoleLogger(print_train_loss=True, print_test_loss=True),
    ]
    trainer = core.Trainer(game=game, optimizer=optimizer, train_data=train_loader,
<<<<<<< HEAD
                           validation_data=validation_loader, callbacks=[core.ConsoleLogger(print_train_loss=opts.print_train, print_test_loss=opts.print_test)])
=======
                           validation_data=validation_loader, callbacks=callbacks)
>>>>>>> 102f1eb0

    if dump_loader is not None:
        if opts.dump_output:
            with open(opts.dump_output, 'w') as f, contextlib.redirect_stdout(f):
                dump(game, dump_loader, device, opts.train_mode.lower() == 'gs')
        else:
            dump(game, dump_loader, device, opts.train_mode.lower() == 'gs')
    else:
        trainer.train(n_epochs=opts.n_epochs)
        if opts.checkpoint_dir:
            trainer.save_checkpoint()

    core.close()<|MERGE_RESOLUTION|>--- conflicted
+++ resolved
@@ -70,18 +70,15 @@
     parser.add_argument('--train_mode', type=str, default='gs',
                         help="Selects whether GumbelSoftmax or Reinforce is used"
                              "(default: gs)")
-<<<<<<< HEAD
     parser.add_argument('--toposim', type=bool, default=False,
                         help="boolean for measureing topological similarity (default: False)")
     parser.add_argument('--print_train', type=bool, default=False,
                         help="boolean specify whether to print Train res (default: False)")
     parser.add_argument('--print_test', type=bool, default=True,
                         help="boolean specify whether to print Test res (default: True)")
-=======
     parser.add_argument('--toposim_embed', type=bool, default=True,
                         help=("If true, use cosine distance of embeddings of messages, "
                               "otherwise use Levenshtein distance."))
->>>>>>> 102f1eb0
 
     parser.add_argument('--n_classes', type=int, default=None,
                         help='Number of classes for Receiver to output. If not set, is automatically deduced from '
@@ -233,15 +230,13 @@
     optimizer = core.build_optimizer(game.parameters())
     # early_stopper = core.EarlyStopperAccuracy(threshold=opts.early_stopping_thr, field_name="acc", validation=True)
     callbacks = [
-        ToposimCallback(validation_loader, train_loader, sender, use_embeddings=opts.toposim_embed),
-        core.ConsoleLogger(print_train_loss=True, print_test_loss=True),
+        ToposimCallback(validation_loader, train_loader, sender,
+                        use_embeddings=opts.toposim_embed),
+        core.ConsoleLogger(print_train_loss=opts.print_train,
+                           print_test_loss=opts.print_test),
     ]
     trainer = core.Trainer(game=game, optimizer=optimizer, train_data=train_loader,
-<<<<<<< HEAD
-                           validation_data=validation_loader, callbacks=[core.ConsoleLogger(print_train_loss=opts.print_train, print_test_loss=opts.print_test)])
-=======
                            validation_data=validation_loader, callbacks=callbacks)
->>>>>>> 102f1eb0
 
     if dump_loader is not None:
         if opts.dump_output:
